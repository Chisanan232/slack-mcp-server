"""Unit tests for :pymod:`slack_mcp.server`."""

from __future__ import annotations

from typing import Any, Final

import pytest

import slack_mcp.server as srv
from slack_mcp.model import SlackPostMessageInput, SlackReadChannelMessagesInput, SlackReadThreadMessagesInput

# Ensure pytest-asyncio plugin is available for async tests
pytest_plugins = ["pytest_asyncio"]

pytestmark = pytest.mark.asyncio


class _FakeSlackResponse:  # noqa: D101 – minimal stub
    """Stand-in for :class:`slack_sdk.web.slack_response.SlackResponse`."""

    def __init__(self, data: dict[str, Any]):  # noqa: D401 – docstring short.
        self.data: Final[dict[str, Any]] = data


class _DummyAsyncWebClient:  # noqa: D101 – simple stub
    """Minimal stub replacing :class:`slack_sdk.web.async_client.AsyncWebClient`."""

    def __init__(self, *args: Any, **kwargs: Any):  # noqa: D401 – docstring short.
        # Accept and ignore all initialisation parameters.
        pass

    async def chat_postMessage(self, *, channel: str, text: str, **_: Any):
        """Echo back inputs in a Slack-like response structure."""
        return _FakeSlackResponse({"ok": True, "channel": channel, "text": text})

    async def conversations_replies(self, *, channel: str, ts: str, limit: int = 100, **_: Any):
        """Echo back inputs in a Slack-like thread response structure."""
        messages = [
            {"ts": ts, "thread_ts": ts, "text": "Parent message"},
            {"ts": f"{ts}.1", "thread_ts": ts, "text": "Reply 1"},
            {"ts": f"{ts}.2", "thread_ts": ts, "text": "Reply 2"},
        ]
        # Limit the number of messages based on the limit parameter
<<<<<<< HEAD
        return _FakeSlackResponse({
            "ok": True,
            "channel": channel,
            "messages": messages[:min(limit, len(messages))],
            "has_more": False,
            "response_metadata": {"next_cursor": ""}
        })
=======
        return _FakeSlackResponse(
            {
                "ok": True,
                "channel": channel,
                "messages": messages[: min(limit, len(messages))],
                "has_more": False,
                "response_metadata": {"next_cursor": ""},
            }
        )
>>>>>>> a42ae185

    async def conversations_history(
        self,
        *,
        channel: str,
        limit: int = 100,
        oldest: str | None = None,
        latest: str | None = None,
        inclusive: bool = False,
        **_: Any,
    ):
        """Echo back inputs in a Slack-like response structure for channel history."""
        messages = [
            {"type": "message", "text": f"Test message {i}", "ts": f"16561234{i}.00000", "user": f"U12345{i}"}
            for i in range(min(3, limit))
        ]
        return _FakeSlackResponse(
            {
                "ok": True,
                "channel": channel,
                "messages": messages,
                "has_more": False,
                "response_metadata": {"next_cursor": ""},
            }
        )


@pytest.fixture(autouse=True)
def _patch_slack_sdk(monkeypatch: pytest.MonkeyPatch) -> None:
    """Patch :pyclass:`AsyncWebClient` with the dummy implementation for tests."""

    monkeypatch.setattr(srv, "AsyncWebClient", _DummyAsyncWebClient)


aSYNC_TOKEN_ENV_VARS = ("SLACK_BOT_TOKEN", "SLACK_TOKEN")


@pytest.mark.parametrize("env_var", aSYNC_TOKEN_ENV_VARS)
async def test_send_slack_message_env(monkeypatch: pytest.MonkeyPatch, env_var: str) -> None:
    """Token should be picked from environment when *token* argument is *None*."""

    monkeypatch.setenv(env_var, "xoxb-env-token")

    result = await srv.send_slack_message(input_params=SlackPostMessageInput(channel="#general", text="Hello"))
    assert result == {"ok": True, "channel": "#general", "text": "Hello"}


async def test_send_slack_message_param(monkeypatch: pytest.MonkeyPatch) -> None:
    """Explicit *token* parameter takes precedence over environment variables."""

    # Ensure env vars are absent.
    for var in aSYNC_TOKEN_ENV_VARS:
        monkeypatch.delenv(var, raising=False)

    result = await srv.send_slack_message(
        input_params=SlackPostMessageInput(channel="C123", text="Hi", token="xoxb-param")
    )
    assert result == {"ok": True, "channel": "C123", "text": "Hi"}


async def test_send_slack_message_missing_token(monkeypatch: pytest.MonkeyPatch) -> None:
    """Function should raise :class:`ValueError` if no token is provided at all."""

    for var in aSYNC_TOKEN_ENV_VARS:
        monkeypatch.delenv(var, raising=False)

    with pytest.raises(ValueError):
        await srv.send_slack_message(input_params=SlackPostMessageInput(channel="C123", text="Hi"))


@pytest.mark.parametrize("env_var", aSYNC_TOKEN_ENV_VARS)
async def test_read_thread_messages_env(monkeypatch: pytest.MonkeyPatch, env_var: str) -> None:
    """Token should be picked from environment when *token* argument is *None* for thread reading."""

    monkeypatch.setenv(env_var, "xoxb-env-token")

    result = await srv.read_thread_messages(
        input_params=SlackReadThreadMessagesInput(channel="#general", thread_ts="1234567890.123456")
    )
    assert result["ok"] is True
    assert result["channel"] == "#general"
    assert len(result["messages"]) == 3
    assert result["messages"][0]["ts"] == "1234567890.123456"
    assert result["messages"][1]["text"] == "Reply 1"


async def test_read_thread_messages_param(monkeypatch: pytest.MonkeyPatch) -> None:
    """Explicit *token* parameter takes precedence over environment variables for thread reading."""

    # Ensure env vars are absent.
    for var in aSYNC_TOKEN_ENV_VARS:
        monkeypatch.delenv(var, raising=False)

    result = await srv.read_thread_messages(
<<<<<<< HEAD
        input_params=SlackReadThreadMessagesInput(
            channel="C123",
            thread_ts="1234567890.123456",
            token="xoxb-param"
        )
=======
        input_params=SlackReadThreadMessagesInput(channel="C123", thread_ts="1234567890.123456", token="xoxb-param")
>>>>>>> a42ae185
    )
    assert result["ok"] is True
    assert result["channel"] == "C123"
    assert len(result["messages"]) == 3


async def test_read_thread_messages_missing_token(monkeypatch: pytest.MonkeyPatch) -> None:
    """Function should raise :class:`ValueError` if no token is provided at all for thread reading."""

    for var in aSYNC_TOKEN_ENV_VARS:
        monkeypatch.delenv(var, raising=False)

    with pytest.raises(ValueError):
        await srv.read_thread_messages(
            input_params=SlackReadThreadMessagesInput(channel="C123", thread_ts="1234567890.123456")
        )


async def test_read_thread_messages_limit(monkeypatch: pytest.MonkeyPatch) -> None:
    """Function should honor the limit parameter for thread reading."""

    monkeypatch.setenv("SLACK_BOT_TOKEN", "xoxb-env-token")

    # Test with limit=1
    result = await srv.read_thread_messages(
<<<<<<< HEAD
        input_params=SlackReadThreadMessagesInput(
            channel="C123",
            thread_ts="1234567890.123456",
            limit=1
        )
=======
        input_params=SlackReadThreadMessagesInput(channel="C123", thread_ts="1234567890.123456", limit=1)
>>>>>>> a42ae185
    )
    assert result["ok"] is True
    assert len(result["messages"]) == 1
    assert result["messages"][0]["text"] == "Parent message"

    # Test with limit=2
    result = await srv.read_thread_messages(
<<<<<<< HEAD
        input_params=SlackReadThreadMessagesInput(
            channel="C123",
            thread_ts="1234567890.123456",
            limit=2
        )
=======
        input_params=SlackReadThreadMessagesInput(channel="C123", thread_ts="1234567890.123456", limit=2)
>>>>>>> a42ae185
    )
    assert result["ok"] is True
    assert len(result["messages"]) == 2
    assert result["messages"][1]["text"] == "Reply 1"


@pytest.mark.parametrize("env_var", aSYNC_TOKEN_ENV_VARS)
async def test_read_slack_channel_messages_env(monkeypatch: pytest.MonkeyPatch, env_var: str) -> None:
    """Token should be picked from environment when *token* argument is *None*."""

    monkeypatch.setenv(env_var, "xoxb-env-token")

    result = await srv.read_slack_channel_messages(input_params=SlackReadChannelMessagesInput(channel="#general"))
    assert result["ok"] is True
    assert result["channel"] == "#general"
    assert isinstance(result["messages"], list)
    assert len(result["messages"]) == 3


async def test_read_slack_channel_messages_param(monkeypatch: pytest.MonkeyPatch) -> None:
    """Explicit *token* parameter takes precedence over environment variables."""

    # Ensure env vars are absent.
    for var in aSYNC_TOKEN_ENV_VARS:
        monkeypatch.delenv(var, raising=False)

    result = await srv.read_slack_channel_messages(
        input_params=SlackReadChannelMessagesInput(channel="C123", token="xoxb-param")
    )
    assert result["ok"] is True
    assert result["channel"] == "C123"
    assert isinstance(result["messages"], list)


async def test_read_slack_channel_messages_limit(monkeypatch: pytest.MonkeyPatch) -> None:
    """Channel history limit parameter should be passed correctly."""

    monkeypatch.setenv("SLACK_BOT_TOKEN", "xoxb-test-token")

    # With the test implementation, we should get max 2 messages when limit is 2
    result = await srv.read_slack_channel_messages(input_params=SlackReadChannelMessagesInput(channel="C123", limit=2))
    assert result["ok"] is True
    assert len(result["messages"]) == 2


async def test_read_slack_channel_messages_missing_token(monkeypatch: pytest.MonkeyPatch) -> None:
    """Function should raise :class:`ValueError` if no token is provided at all."""

    for var in aSYNC_TOKEN_ENV_VARS:
        monkeypatch.delenv(var, raising=False)

    with pytest.raises(ValueError):
        await srv.read_slack_channel_messages(input_params=SlackReadChannelMessagesInput(channel="C123"))<|MERGE_RESOLUTION|>--- conflicted
+++ resolved
@@ -41,15 +41,6 @@
             {"ts": f"{ts}.2", "thread_ts": ts, "text": "Reply 2"},
         ]
         # Limit the number of messages based on the limit parameter
-<<<<<<< HEAD
-        return _FakeSlackResponse({
-            "ok": True,
-            "channel": channel,
-            "messages": messages[:min(limit, len(messages))],
-            "has_more": False,
-            "response_metadata": {"next_cursor": ""}
-        })
-=======
         return _FakeSlackResponse(
             {
                 "ok": True,
@@ -59,7 +50,6 @@
                 "response_metadata": {"next_cursor": ""},
             }
         )
->>>>>>> a42ae185
 
     async def conversations_history(
         self,
@@ -154,15 +144,7 @@
         monkeypatch.delenv(var, raising=False)
 
     result = await srv.read_thread_messages(
-<<<<<<< HEAD
-        input_params=SlackReadThreadMessagesInput(
-            channel="C123",
-            thread_ts="1234567890.123456",
-            token="xoxb-param"
-        )
-=======
         input_params=SlackReadThreadMessagesInput(channel="C123", thread_ts="1234567890.123456", token="xoxb-param")
->>>>>>> a42ae185
     )
     assert result["ok"] is True
     assert result["channel"] == "C123"
@@ -188,15 +170,7 @@
 
     # Test with limit=1
     result = await srv.read_thread_messages(
-<<<<<<< HEAD
-        input_params=SlackReadThreadMessagesInput(
-            channel="C123",
-            thread_ts="1234567890.123456",
-            limit=1
-        )
-=======
         input_params=SlackReadThreadMessagesInput(channel="C123", thread_ts="1234567890.123456", limit=1)
->>>>>>> a42ae185
     )
     assert result["ok"] is True
     assert len(result["messages"]) == 1
@@ -204,15 +178,7 @@
 
     # Test with limit=2
     result = await srv.read_thread_messages(
-<<<<<<< HEAD
-        input_params=SlackReadThreadMessagesInput(
-            channel="C123",
-            thread_ts="1234567890.123456",
-            limit=2
-        )
-=======
         input_params=SlackReadThreadMessagesInput(channel="C123", thread_ts="1234567890.123456", limit=2)
->>>>>>> a42ae185
     )
     assert result["ok"] is True
     assert len(result["messages"]) == 2
