--- conflicted
+++ resolved
@@ -7,11 +7,7 @@
 import pytest
 
 import slack_mcp.server as srv
-<<<<<<< HEAD
-from slack_mcp.model import SlackPostMessageInput, SlackReadThreadMessagesInput
-=======
-from slack_mcp.model import SlackPostMessageInput, SlackReadChannelMessagesInput
->>>>>>> 652f0ca3
+from slack_mcp.model import SlackPostMessageInput, SlackReadChannelMessagesInput, SlackReadThreadMessagesInput
 
 # Ensure pytest-asyncio plugin is available for async tests
 pytest_plugins = ["pytest_asyncio"]
@@ -37,7 +33,6 @@
         """Echo back inputs in a Slack-like response structure."""
         return _FakeSlackResponse({"ok": True, "channel": channel, "text": text})
 
-<<<<<<< HEAD
     async def conversations_replies(self, *, channel: str, ts: str, limit: int = 100, **_: Any):
         """Echo back inputs in a Slack-like thread response structure."""
         messages = [
@@ -47,13 +42,13 @@
         ]
         # Limit the number of messages based on the limit parameter
         return _FakeSlackResponse({
-            "ok": True, 
-            "channel": channel, 
+            "ok": True,
+            "channel": channel,
             "messages": messages[:min(limit, len(messages))],
             "has_more": False,
             "response_metadata": {"next_cursor": ""}
         })
-=======
+
     async def conversations_history(
         self,
         *,
@@ -78,7 +73,6 @@
                 "response_metadata": {"next_cursor": ""},
             }
         )
->>>>>>> 652f0ca3
 
 
 @pytest.fixture(autouse=True)
@@ -125,7 +119,6 @@
 
 
 @pytest.mark.parametrize("env_var", aSYNC_TOKEN_ENV_VARS)
-<<<<<<< HEAD
 async def test_read_thread_messages_env(monkeypatch: pytest.MonkeyPatch, env_var: str) -> None:
     """Token should be picked from environment when *token* argument is *None* for thread reading."""
 
@@ -143,7 +136,66 @@
 
 async def test_read_thread_messages_param(monkeypatch: pytest.MonkeyPatch) -> None:
     """Explicit *token* parameter takes precedence over environment variables for thread reading."""
-=======
+
+    # Ensure env vars are absent.
+    for var in aSYNC_TOKEN_ENV_VARS:
+        monkeypatch.delenv(var, raising=False)
+
+    result = await srv.read_thread_messages(
+        input_params=SlackReadThreadMessagesInput(
+            channel="C123",
+            thread_ts="1234567890.123456",
+            token="xoxb-param"
+        )
+    )
+    assert result["ok"] is True
+    assert result["channel"] == "C123"
+    assert len(result["messages"]) == 3
+
+
+async def test_read_thread_messages_missing_token(monkeypatch: pytest.MonkeyPatch) -> None:
+    """Function should raise :class:`ValueError` if no token is provided at all for thread reading."""
+
+    for var in aSYNC_TOKEN_ENV_VARS:
+        monkeypatch.delenv(var, raising=False)
+
+    with pytest.raises(ValueError):
+        await srv.read_thread_messages(
+            input_params=SlackReadThreadMessagesInput(channel="C123", thread_ts="1234567890.123456")
+        )
+
+
+async def test_read_thread_messages_limit(monkeypatch: pytest.MonkeyPatch) -> None:
+    """Function should honor the limit parameter for thread reading."""
+
+    monkeypatch.setenv("SLACK_BOT_TOKEN", "xoxb-env-token")
+
+    # Test with limit=1
+    result = await srv.read_thread_messages(
+        input_params=SlackReadThreadMessagesInput(
+            channel="C123",
+            thread_ts="1234567890.123456",
+            limit=1
+        )
+    )
+    assert result["ok"] is True
+    assert len(result["messages"]) == 1
+    assert result["messages"][0]["text"] == "Parent message"
+
+    # Test with limit=2
+    result = await srv.read_thread_messages(
+        input_params=SlackReadThreadMessagesInput(
+            channel="C123",
+            thread_ts="1234567890.123456",
+            limit=2
+        )
+    )
+    assert result["ok"] is True
+    assert len(result["messages"]) == 2
+    assert result["messages"][1]["text"] == "Reply 1"
+
+
+@pytest.mark.parametrize("env_var", aSYNC_TOKEN_ENV_VARS)
 async def test_read_slack_channel_messages_env(monkeypatch: pytest.MonkeyPatch, env_var: str) -> None:
     """Token should be picked from environment when *token* argument is *None*."""
 
@@ -158,66 +210,11 @@
 
 async def test_read_slack_channel_messages_param(monkeypatch: pytest.MonkeyPatch) -> None:
     """Explicit *token* parameter takes precedence over environment variables."""
->>>>>>> 652f0ca3
 
     # Ensure env vars are absent.
     for var in aSYNC_TOKEN_ENV_VARS:
         monkeypatch.delenv(var, raising=False)
 
-<<<<<<< HEAD
-    result = await srv.read_thread_messages(
-        input_params=SlackReadThreadMessagesInput(
-            channel="C123", 
-            thread_ts="1234567890.123456", 
-            token="xoxb-param"
-        )
-    )
-    assert result["ok"] is True
-    assert result["channel"] == "C123"
-    assert len(result["messages"]) == 3
-
-
-async def test_read_thread_messages_missing_token(monkeypatch: pytest.MonkeyPatch) -> None:
-    """Function should raise :class:`ValueError` if no token is provided at all for thread reading."""
-
-    for var in aSYNC_TOKEN_ENV_VARS:
-        monkeypatch.delenv(var, raising=False)
-
-    with pytest.raises(ValueError):
-        await srv.read_thread_messages(
-            input_params=SlackReadThreadMessagesInput(channel="C123", thread_ts="1234567890.123456")
-        )
-
-
-async def test_read_thread_messages_limit(monkeypatch: pytest.MonkeyPatch) -> None:
-    """Function should honor the limit parameter for thread reading."""
-
-    monkeypatch.setenv("SLACK_BOT_TOKEN", "xoxb-env-token")
-
-    # Test with limit=1
-    result = await srv.read_thread_messages(
-        input_params=SlackReadThreadMessagesInput(
-            channel="C123", 
-            thread_ts="1234567890.123456", 
-            limit=1
-        )
-    )
-    assert result["ok"] is True
-    assert len(result["messages"]) == 1
-    assert result["messages"][0]["text"] == "Parent message"
-
-    # Test with limit=2
-    result = await srv.read_thread_messages(
-        input_params=SlackReadThreadMessagesInput(
-            channel="C123", 
-            thread_ts="1234567890.123456", 
-            limit=2
-        )
-    )
-    assert result["ok"] is True
-    assert len(result["messages"]) == 2
-    assert result["messages"][1]["text"] == "Reply 1"
-=======
     result = await srv.read_slack_channel_messages(
         input_params=SlackReadChannelMessagesInput(channel="C123", token="xoxb-param")
     )
@@ -244,5 +241,4 @@
         monkeypatch.delenv(var, raising=False)
 
     with pytest.raises(ValueError):
-        await srv.read_slack_channel_messages(input_params=SlackReadChannelMessagesInput(channel="C123"))
->>>>>>> 652f0ca3
+        await srv.read_slack_channel_messages(input_params=SlackReadChannelMessagesInput(channel="C123"))