"""Unit tests for :pymod:`slack_mcp.server`."""

from __future__ import annotations

from typing import Any, Final

import pytest
from dataclasses import dataclass

import slack_mcp.server as srv
<<<<<<< HEAD
from slack_mcp.model import SlackPostMessageInput, SlackReadChannelMessagesInput, SlackReadThreadMessagesInput, _BaseInput
=======
from slack_mcp.model import (
    SlackPostMessageInput,
    SlackReadChannelMessagesInput,
    SlackReadThreadMessagesInput,
)
>>>>>>> 837ac8fa

# Ensure pytest-asyncio plugin is available for async tests
pytest_plugins = ["pytest_asyncio"]

pytestmark = pytest.mark.asyncio


class _FakeSlackResponse:  # noqa: D101 – minimal stub
    """Stand-in for :class:`slack_sdk.web.slack_response.SlackResponse`."""

    def __init__(self, data: dict[str, Any]):  # noqa: D401 – docstring short.
        self.data: Final[dict[str, Any]] = data


class _DummyAsyncWebClient:  # noqa: D101 – simple stub
    """Minimal stub replacing :class:`slack_sdk.web.async_client.AsyncWebClient`."""

    def __init__(self, *args: Any, **kwargs: Any):  # noqa: D401 – docstring short.
        # Accept and ignore all initialisation parameters.
        pass

    async def chat_postMessage(self, *, channel: str, text: str, **_: Any):
        """Echo back inputs in a Slack-like response structure."""
        return _FakeSlackResponse({"ok": True, "channel": channel, "text": text})

    async def conversations_replies(self, *, channel: str, ts: str, limit: int = 100, **_: Any):
        """Echo back inputs in a Slack-like thread response structure."""
        messages = [
            {"ts": ts, "thread_ts": ts, "text": "Parent message"},
            {"ts": f"{ts}.1", "thread_ts": ts, "text": "Reply 1"},
            {"ts": f"{ts}.2", "thread_ts": ts, "text": "Reply 2"},
        ]
        # Limit the number of messages based on the limit parameter
        return _FakeSlackResponse(
            {
                "ok": True,
                "channel": channel,
                "messages": messages[: min(limit, len(messages))],
                "has_more": False,
                "response_metadata": {"next_cursor": ""},
            }
        )

    async def conversations_history(
        self,
        *,
        channel: str,
        limit: int = 100,
        oldest: str | None = None,
        latest: str | None = None,
        inclusive: bool = False,
        **_: Any,
    ):
        """Echo back inputs in a Slack-like response structure for channel history."""
        messages = [
            {"type": "message", "text": f"Test message {i}", "ts": f"16561234{i}.00000", "user": f"U12345{i}"}
            for i in range(min(3, limit))
        ]
        return _FakeSlackResponse(
            {
                "ok": True,
                "channel": channel,
                "messages": messages,
                "has_more": False,
                "response_metadata": {"next_cursor": ""},
            }
        )


@pytest.fixture(autouse=True)
def _patch_slack_sdk(monkeypatch: pytest.MonkeyPatch) -> None:
    """Patch :pyclass:`AsyncWebClient` with the dummy implementation for tests."""

    monkeypatch.setattr(srv, "AsyncWebClient", _DummyAsyncWebClient)


aSYNC_TOKEN_ENV_VARS = ("SLACK_BOT_TOKEN", "SLACK_TOKEN")


@pytest.mark.parametrize("env_var", aSYNC_TOKEN_ENV_VARS)
async def test_send_slack_message_env(monkeypatch: pytest.MonkeyPatch, env_var: str) -> None:
    """Token should be picked from environment when *token* argument is *None*."""

    monkeypatch.setenv(env_var, "xoxb-env-token")

    result = await srv.send_slack_message(input_params=SlackPostMessageInput(channel="#general", text="Hello"))
    assert result == {"ok": True, "channel": "#general", "text": "Hello"}


async def test_send_slack_message_param(monkeypatch: pytest.MonkeyPatch) -> None:
    """Explicit *token* parameter takes precedence over environment variables."""

    # Ensure env vars are absent.
    for var in aSYNC_TOKEN_ENV_VARS:
        monkeypatch.delenv(var, raising=False)

    result = await srv.send_slack_message(
        input_params=SlackPostMessageInput(channel="C123", text="Hi", token="xoxb-param")
    )
    assert result == {"ok": True, "channel": "C123", "text": "Hi"}


async def test_send_slack_message_missing_token(monkeypatch: pytest.MonkeyPatch) -> None:
    """Function should raise :class:`ValueError` if no token is provided at all."""

    for var in aSYNC_TOKEN_ENV_VARS:
        monkeypatch.delenv(var, raising=False)

    with pytest.raises(ValueError):
        await srv.send_slack_message(input_params=SlackPostMessageInput(channel="C123", text="Hi"))


@pytest.mark.parametrize("env_var", aSYNC_TOKEN_ENV_VARS)
async def test_read_thread_messages_env(monkeypatch: pytest.MonkeyPatch, env_var: str) -> None:
    """Token should be picked from environment when *token* argument is *None* for thread reading."""

    monkeypatch.setenv(env_var, "xoxb-env-token")

    result = await srv.read_thread_messages(
        input_params=SlackReadThreadMessagesInput(channel="#general", thread_ts="1234567890.123456")
    )
    assert result["ok"] is True
    assert result["channel"] == "#general"
    assert len(result["messages"]) == 3
    assert result["messages"][0]["ts"] == "1234567890.123456"
    assert result["messages"][1]["text"] == "Reply 1"


async def test_read_thread_messages_param(monkeypatch: pytest.MonkeyPatch) -> None:
    """Explicit *token* parameter takes precedence over environment variables for thread reading."""

    # Ensure env vars are absent.
    for var in aSYNC_TOKEN_ENV_VARS:
        monkeypatch.delenv(var, raising=False)

    result = await srv.read_thread_messages(
        input_params=SlackReadThreadMessagesInput(channel="C123", thread_ts="1234567890.123456", token="xoxb-param")
    )
    assert result["ok"] is True
    assert result["channel"] == "C123"
    assert len(result["messages"]) == 3


async def test_read_thread_messages_missing_token(monkeypatch: pytest.MonkeyPatch) -> None:
    """Function should raise :class:`ValueError` if no token is provided at all for thread reading."""

    for var in aSYNC_TOKEN_ENV_VARS:
        monkeypatch.delenv(var, raising=False)

    with pytest.raises(ValueError):
        await srv.read_thread_messages(
            input_params=SlackReadThreadMessagesInput(channel="C123", thread_ts="1234567890.123456")
        )


async def test_read_thread_messages_limit(monkeypatch: pytest.MonkeyPatch) -> None:
    """Function should honor the limit parameter for thread reading."""

    monkeypatch.setenv("SLACK_BOT_TOKEN", "xoxb-env-token")

    # Test with limit=1
    result = await srv.read_thread_messages(
        input_params=SlackReadThreadMessagesInput(channel="C123", thread_ts="1234567890.123456", limit=1)
    )
    assert result["ok"] is True
    assert len(result["messages"]) == 1
    assert result["messages"][0]["text"] == "Parent message"

    # Test with limit=2
    result = await srv.read_thread_messages(
        input_params=SlackReadThreadMessagesInput(channel="C123", thread_ts="1234567890.123456", limit=2)
    )
    assert result["ok"] is True
    assert len(result["messages"]) == 2
    assert result["messages"][1]["text"] == "Reply 1"


@pytest.mark.parametrize("env_var", aSYNC_TOKEN_ENV_VARS)
async def test_read_slack_channel_messages_env(monkeypatch: pytest.MonkeyPatch, env_var: str) -> None:
    """Token should be picked from environment when *token* argument is *None*."""

    monkeypatch.setenv(env_var, "xoxb-env-token")

    result = await srv.read_slack_channel_messages(input_params=SlackReadChannelMessagesInput(channel="#general"))
    assert result["ok"] is True
    assert result["channel"] == "#general"
    assert isinstance(result["messages"], list)
    assert len(result["messages"]) == 3


async def test_read_slack_channel_messages_param(monkeypatch: pytest.MonkeyPatch) -> None:
    """Explicit *token* parameter takes precedence over environment variables."""

    # Ensure env vars are absent.
    for var in aSYNC_TOKEN_ENV_VARS:
        monkeypatch.delenv(var, raising=False)

    result = await srv.read_slack_channel_messages(
        input_params=SlackReadChannelMessagesInput(channel="C123", token="xoxb-param")
    )
    assert result["ok"] is True
    assert result["channel"] == "C123"
    assert isinstance(result["messages"], list)


async def test_read_slack_channel_messages_limit(monkeypatch: pytest.MonkeyPatch) -> None:
    """Channel history limit parameter should be passed correctly."""

    monkeypatch.setenv("SLACK_BOT_TOKEN", "xoxb-test-token")

    # With the test implementation, we should get max 2 messages when limit is 2
    result = await srv.read_slack_channel_messages(input_params=SlackReadChannelMessagesInput(channel="C123", limit=2))
    assert result["ok"] is True
    assert len(result["messages"]) == 2


async def test_read_slack_channel_messages_missing_token(monkeypatch: pytest.MonkeyPatch) -> None:
    """Function should raise :class:`ValueError` if no token is provided at all."""

    for var in aSYNC_TOKEN_ENV_VARS:
        monkeypatch.delenv(var, raising=False)

    with pytest.raises(ValueError):
        await srv.read_slack_channel_messages(input_params=SlackReadChannelMessagesInput(channel="C123"))


@dataclass(slots=True, kw_only=True)
class TestBaseInput(_BaseInput):
    """Test implementation of _BaseInput for testing purposes."""
    pass


@pytest.mark.parametrize(
    "token_param, env_vars, expected_result, should_raise",
    [
        # Case 1: explicit token parameter is provided
        ("xoxb-explicit", {}, "xoxb-explicit", False),
        
        # Case 2: SLACK_BOT_TOKEN env var is set, no token parameter
        (None, {"SLACK_BOT_TOKEN": "xoxb-bot-token"}, "xoxb-bot-token", False),
        
        # Case 3: SLACK_TOKEN env var is set, no token parameter or SLACK_BOT_TOKEN
        (None, {"SLACK_TOKEN": "xoxb-slack-token"}, "xoxb-slack-token", False),
        
        # Case 4: Both env vars are set, SLACK_BOT_TOKEN should take precedence
        (
            None, 
            {"SLACK_BOT_TOKEN": "xoxb-bot-token", "SLACK_TOKEN": "xoxb-slack-token"}, 
            "xoxb-bot-token", 
            False
        ),
        
        # Case 5: Token param overrides env vars
        (
            "xoxb-explicit", 
            {"SLACK_BOT_TOKEN": "xoxb-bot-token", "SLACK_TOKEN": "xoxb-slack-token"}, 
            "xoxb-explicit", 
            False
        ),
        
        # Case 6: Empty string token should raise (treated as None)
        ("", {}, None, True),
        
        # Case 7: No token anywhere should raise
        (None, {}, None, True),
    ]
)
async def test_verify_slack_token_exist(
    monkeypatch: pytest.MonkeyPatch,
    token_param: str | None,
    env_vars: dict[str, str],
    expected_result: str | None,
    should_raise: bool,
) -> None:
    """Test _verify_slack_token_exist with different token sources."""
    # Clear environment variables first
    for var in aSYNC_TOKEN_ENV_VARS:
        monkeypatch.delenv(var, raising=False)
    
    # Set env vars according to the test case
    for var_name, var_value in env_vars.items():
        monkeypatch.setenv(var_name, var_value)
    
    # Create test input
    test_input = TestBaseInput(token=token_param)
    
    if should_raise:
        with pytest.raises(ValueError) as excinfo:
            await srv._verify_slack_token_exist(test_input)
        assert "Slack token not found" in str(excinfo.value)
    else:
        result = await srv._verify_slack_token_exist(test_input)
        assert result == expected_result<|MERGE_RESOLUTION|>--- conflicted
+++ resolved
@@ -8,15 +8,7 @@
 from dataclasses import dataclass
 
 import slack_mcp.server as srv
-<<<<<<< HEAD
 from slack_mcp.model import SlackPostMessageInput, SlackReadChannelMessagesInput, SlackReadThreadMessagesInput, _BaseInput
-=======
-from slack_mcp.model import (
-    SlackPostMessageInput,
-    SlackReadChannelMessagesInput,
-    SlackReadThreadMessagesInput,
-)
->>>>>>> 837ac8fa
 
 # Ensure pytest-asyncio plugin is available for async tests
 pytest_plugins = ["pytest_asyncio"]
@@ -254,32 +246,32 @@
     [
         # Case 1: explicit token parameter is provided
         ("xoxb-explicit", {}, "xoxb-explicit", False),
-        
+
         # Case 2: SLACK_BOT_TOKEN env var is set, no token parameter
         (None, {"SLACK_BOT_TOKEN": "xoxb-bot-token"}, "xoxb-bot-token", False),
-        
+
         # Case 3: SLACK_TOKEN env var is set, no token parameter or SLACK_BOT_TOKEN
         (None, {"SLACK_TOKEN": "xoxb-slack-token"}, "xoxb-slack-token", False),
-        
+
         # Case 4: Both env vars are set, SLACK_BOT_TOKEN should take precedence
         (
-            None, 
-            {"SLACK_BOT_TOKEN": "xoxb-bot-token", "SLACK_TOKEN": "xoxb-slack-token"}, 
-            "xoxb-bot-token", 
+            None,
+            {"SLACK_BOT_TOKEN": "xoxb-bot-token", "SLACK_TOKEN": "xoxb-slack-token"},
+            "xoxb-bot-token",
             False
         ),
-        
+
         # Case 5: Token param overrides env vars
         (
-            "xoxb-explicit", 
-            {"SLACK_BOT_TOKEN": "xoxb-bot-token", "SLACK_TOKEN": "xoxb-slack-token"}, 
-            "xoxb-explicit", 
+            "xoxb-explicit",
+            {"SLACK_BOT_TOKEN": "xoxb-bot-token", "SLACK_TOKEN": "xoxb-slack-token"},
+            "xoxb-explicit",
             False
         ),
-        
+
         # Case 6: Empty string token should raise (treated as None)
         ("", {}, None, True),
-        
+
         # Case 7: No token anywhere should raise
         (None, {}, None, True),
     ]
@@ -295,14 +287,14 @@
     # Clear environment variables first
     for var in aSYNC_TOKEN_ENV_VARS:
         monkeypatch.delenv(var, raising=False)
-    
+
     # Set env vars according to the test case
     for var_name, var_value in env_vars.items():
         monkeypatch.setenv(var_name, var_value)
-    
+
     # Create test input
     test_input = TestBaseInput(token=token_param)
-    
+
     if should_raise:
         with pytest.raises(ValueError) as excinfo:
             await srv._verify_slack_token_exist(test_input)
