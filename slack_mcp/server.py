"""Slack MCP server implementation using FastMCP.

This module defines the :pydata:`FastMCP` server instance as well as the first
MCP *tool* for sending a message to a Slack channel.  The implementation follows
PEP 484/585 typing conventions and can be imported directly so that external
applications or test-suites may interact with the exported ``mcp`` instance.
"""

from __future__ import annotations

import os
from typing import Any, Final, List, Dict

from mcp.server.fastmcp import FastMCP
from slack_sdk.web.async_client import AsyncWebClient

__all__: list[str] = [
    "mcp",
    "send_slack_message",
<<<<<<< HEAD
    "send_slack_thread_reply",
]

from slack_mcp.model import SlackPostMessageInput, SlackThreadReplyInput
=======
    "read_thread_messages",
    "read_slack_channel_messages",
]

from slack_mcp.model import (
    SlackPostMessageInput,
    SlackReadChannelMessagesInput,
    SlackReadThreadMessagesInput,
    _BaseInput,
)
>>>>>>> 7f6d8870

# A single FastMCP server instance to be discovered by the MCP runtime.
SERVER_NAME: Final[str] = "SlackMCPServer"

mcp: Final[FastMCP] = FastMCP(name=SERVER_NAME)


def _verify_slack_token_exist(input_params: _BaseInput) -> str:
    resolved_token: str | None = input_params.token or os.getenv("SLACK_BOT_TOKEN") or os.getenv("SLACK_TOKEN")
    if resolved_token is None:
        raise ValueError(
            "Slack token not found. Provide one via the 'token' argument or set "
            "the SLACK_BOT_TOKEN/SLACK_TOKEN environment variable."
        )
    return resolved_token


@mcp.tool("slack_post_message")
async def send_slack_message(
    input_params: SlackPostMessageInput,
) -> dict[str, Any]:
    """Send *text* to the given Slack *channel*.

    Parameters
    ----------
    input_params
        SlackPostMessageInput object containing channel, text, and token.

    Returns
    -------
    dict[str, Any]
        The raw JSON response returned by Slack.  This is intentionally kept
        flexible so FastMCP can serialise it to the client as-is.

    Raises
    ------
    ValueError
        If no *token* is supplied and the relevant environment variables are
        missing as well.
    """

    resolved_token = _verify_slack_token_exist(input_params)

    client: AsyncWebClient = AsyncWebClient(token=resolved_token)

    response = await client.chat_postMessage(channel=input_params.channel, text=input_params.text)

    # Slack SDK returns a SlackResponse object whose ``data`` attr is JSON-serialisable.
    return response.data


<<<<<<< HEAD
@mcp.tool("slack_thread_reply")
async def send_slack_thread_reply(
    input_params: SlackThreadReplyInput,
) -> dict[str, Any]:
    """Send one or more messages as replies to a specific thread in a Slack channel.
=======
@mcp.tool("slack_read_thread_messages")
async def read_thread_messages(
    input_params: SlackReadThreadMessagesInput,
) -> dict[str, Any]:
    """Read messages from a specific thread in a given Slack channel.
>>>>>>> 7f6d8870

    Parameters
    ----------
    input_params
<<<<<<< HEAD
        SlackThreadReplyInput object containing channel, thread_ts, texts, and token.
=======
        SlackReadThreadMessagesInput object containing channel, thread_ts, token, and limit.
>>>>>>> 7f6d8870

    Returns
    -------
    dict[str, Any]
<<<<<<< HEAD
        A dictionary containing a list of responses under the 'responses' key.
        Each response is the raw JSON returned by Slack for each message posted.
=======
        The raw JSON response returned by Slack.  This is intentionally kept
        flexible so FastMCP can serialise it to the client as-is.
>>>>>>> 7f6d8870

    Raises
    ------
    ValueError
        If no *token* is supplied and the relevant environment variables are
        missing as well.
    """

<<<<<<< HEAD
    resolved_token: str | None = input_params.token or os.getenv("SLACK_BOT_TOKEN") or os.getenv("SLACK_TOKEN")
    if resolved_token is None:
        raise ValueError(
            "Slack token not found. Provide one via the 'token' argument or set "
            "the SLACK_BOT_TOKEN/SLACK_TOKEN environment variable."
        )

    client: AsyncWebClient = AsyncWebClient(token=resolved_token)

    responses: List[Dict[str, Any]] = []
    
    # Send each text message as a separate reply to the thread
    for text in input_params.texts:
        response = await client.chat_postMessage(
            channel=input_params.channel,
            text=text,
            thread_ts=input_params.thread_ts
        )
        responses.append(response.data)

    # Return a dictionary with the responses list to ensure proper serialization
    return {"responses": responses}
=======
    resolved_token = _verify_slack_token_exist(input_params)

    client: AsyncWebClient = AsyncWebClient(token=resolved_token)

    response = await client.conversations_replies(
        channel=input_params.channel,
        ts=input_params.thread_ts,
        limit=input_params.limit,
    )

    # Slack SDK returns a SlackResponse object whose ``data`` attr is JSON-serialisable.
    return response.data


@mcp.tool("slack_read_channel_messages")
async def read_slack_channel_messages(
    input_params: SlackReadChannelMessagesInput,
) -> dict[str, Any]:
    """Read messages from the given Slack *channel*.

    Parameters
    ----------
    input_params
        SlackReadChannelMessagesInput object containing channel and optional parameters.

    Returns
    -------
    dict[str, Any]
        The raw JSON response returned by Slack.  This is intentionally kept
        flexible so FastMCP can serialise it to the client as-is.

    Raises
    ------
    ValueError
        If no *token* is supplied and the relevant environment variables are
        missing as well.
    """

    resolved_token = _verify_slack_token_exist(input_params)

    client: AsyncWebClient = AsyncWebClient(token=resolved_token)

    response = await client.conversations_history(
        channel=input_params.channel,
        limit=input_params.limit,
        oldest=input_params.oldest,
        latest=input_params.latest,
        inclusive=input_params.inclusive,
    )

    # Slack SDK returns a SlackResponse object whose ``data`` attr is JSON-serialisable.
    return response.data
>>>>>>> 7f6d8870


# ---------------------------------------------------------------------------
# Guidance prompt for LLMs
# ---------------------------------------------------------------------------


@mcp.prompt("slack_post_message_usage")
def _slack_post_message_usage() -> str:  # noqa: D401 – imperative style acceptable for prompt
    """Explain when and how to invoke the ``slack_post_message`` tool."""

    return (
        "Use `slack_post_message` whenever you need to deliver a textual "
        "notification to a Slack channel on behalf of the user. Typical "
        "scenarios include:\n"
        " • Alerting a team channel about build/deployment status.\n"
        " • Sending reminders or summaries after completing an automated task.\n"
        " • Broadcasting important events (e.g., incident reports, new blog post).\n\n"
        "Input guidelines:\n"
        " • **channel** — Slack channel ID (e.g., `C12345678`) or name with `#`.\n"
        " • **text**    — The plain-text message to post (up to 40 kB).\n"
        " • **token**   — *Optional.* Provide if the default bot token env var is unavailable.\n\n"
        "The tool returns the raw JSON response from Slack. If the response's `ok` field is `false`, "
        "consider the operation failed and surface the `error` field to the user."
    )


<<<<<<< HEAD
@mcp.prompt("slack_thread_reply_usage")
def _slack_thread_reply_usage() -> str:  # noqa: D401 – imperative style acceptable for prompt
    """Explain when and how to invoke the ``slack_thread_reply`` tool."""

    return (
        "Use `slack_thread_reply` when you need to send one or more follow-up messages "
        "as replies to an existing thread in a Slack channel. This is particularly useful for:\n"
        " • Continuing a conversation in a structured thread.\n"
        " • Breaking down a complex response into multiple messages.\n"
        " • Sending updates to a previously initiated conversation.\n"
        " • Keeping related messages organized in a single thread.\n\n"
        "Input guidelines:\n"
        " • **channel** — Slack channel ID (e.g., `C12345678`) or name with `#`.\n"
        " • **thread_ts** — The timestamp ID of the parent message to reply to.\n"
        " • **texts** — A list of text messages to send as separate replies to the thread.\n"
        " • **token** — *Optional.* Provide if the default bot token env var is unavailable.\n\n"
        "The tool returns a dictionary containing a list of raw JSON responses from Slack (one for each message). "
        "If any response's `ok` field is `false`, consider that particular message failed "
        "and surface the corresponding `error` field to the user."
=======
@mcp.prompt("slack_read_channel_messages_usage")
def _slack_read_channel_messages_usage() -> str:  # noqa: D401 – imperative style acceptable for prompt
    """Explain when and how to invoke the ``slack_read_channel_messages`` tool."""

    return (
        "Use `slack_read_channel_messages` whenever you need to retrieve message history from a "
        "Slack channel. Typical scenarios include:\n"
        " • Analyzing conversation context or recent discussions.\n"
        " • Monitoring channel activity.\n"
        " • Retrieving important information that was previously shared.\n\n"
        "Input guidelines:\n"
        " • **channel** — Slack channel ID (e.g., `C12345678`) or name with `#`.\n"
        " • **limit**   — *Optional.* Maximum number of messages to return (default: 100, max: 1000).\n"
        " • **oldest**  — *Optional.* Start of time range; Unix timestamp (e.g., `1234567890.123456`).\n"
        " • **latest**  — *Optional.* End of time range; Unix timestamp (e.g., `1234567890.123456`).\n"
        " • **inclusive** — *Optional.* Include messages with timestamps exactly matching oldest/latest.\n"
        " • **token**   — *Optional.* Provide if the default bot token env var is unavailable.\n\n"
        "The tool returns the raw JSON response from Slack. If the response's `ok` field is `false`, "
        "consider the operation failed and surface the `error` field to the user. The response will "
        "include an array of messages in the `messages` field."
    )


@mcp.prompt("slack_read_thread_messages_usage")
def _slack_read_thread_messages_usage() -> str:  # noqa: D401 – imperative style acceptable for prompt
    """Explain when and how to invoke the ``slack_read_thread_messages`` tool."""

    return (
        "Use `slack_read_thread_messages` whenever you need to retrieve messages from a "
        "specific thread in a Slack channel. Typical scenarios include:\n"
        " • Accessing conversation history for analysis or summarization.\n"
        " • Following up on previous discussions or retrieving context.\n"
        " • Monitoring responses to important announcements.\n\n"
        "Input guidelines:\n"
        " • **channel**   — Slack channel ID (e.g., `C12345678`) or name with `#`.\n"
        " • **thread_ts** — Timestamp ID of the parent message that started the thread.\n"
        " • **limit**     — *Optional.* Maximum number of messages to retrieve (default: 100).\n"
        " • **token**     — *Optional.* Provide if the default bot token env var is unavailable.\n\n"
        "The tool returns the raw JSON response from Slack, containing thread messages under "
        "the `messages` field. If the response's `ok` field is `false`, consider the operation "
        "failed and surface the `error` field to the user."
>>>>>>> 7f6d8870
    )<|MERGE_RESOLUTION|>--- conflicted
+++ resolved
@@ -17,23 +17,18 @@
 __all__: list[str] = [
     "mcp",
     "send_slack_message",
-<<<<<<< HEAD
-    "send_slack_thread_reply",
-]
-
-from slack_mcp.model import SlackPostMessageInput, SlackThreadReplyInput
-=======
     "read_thread_messages",
     "read_slack_channel_messages",
+    "send_slack_thread_reply",
 ]
 
 from slack_mcp.model import (
     SlackPostMessageInput,
     SlackReadChannelMessagesInput,
     SlackReadThreadMessagesInput,
+    SlackThreadReplyInput,
     _BaseInput,
 )
->>>>>>> 7f6d8870
 
 # A single FastMCP server instance to be discovered by the MCP runtime.
 SERVER_NAME: Final[str] = "SlackMCPServer"
@@ -85,48 +80,108 @@
     return response.data
 
 
-<<<<<<< HEAD
+@mcp.tool("slack_read_thread_messages")
+async def read_thread_messages(
+    input_params: SlackReadThreadMessagesInput,
+) -> dict[str, Any]:
+    """Read messages from a specific thread in a given Slack channel.
+
+    Parameters
+    ----------
+    input_params
+        SlackReadThreadMessagesInput object containing channel, thread_ts, token, and limit.
+
+    Returns
+    -------
+    dict[str, Any]
+        The raw JSON response returned by Slack.  This is intentionally kept
+        flexible so FastMCP can serialise it to the client as-is.
+
+    Raises
+    ------
+    ValueError
+        If no *token* is supplied and the relevant environment variables are
+        missing as well.
+    """
+
+    resolved_token = _verify_slack_token_exist(input_params)
+
+    client: AsyncWebClient = AsyncWebClient(token=resolved_token)
+
+    response = await client.conversations_replies(
+        channel=input_params.channel,
+        ts=input_params.thread_ts,
+        limit=input_params.limit,
+    )
+
+    # Slack SDK returns a SlackResponse object whose ``data`` attr is JSON-serialisable.
+    return response.data
+
+
+@mcp.tool("slack_read_channel_messages")
+async def read_slack_channel_messages(
+    input_params: SlackReadChannelMessagesInput,
+) -> dict[str, Any]:
+    """Read messages from the given Slack *channel*.
+
+    Parameters
+    ----------
+    input_params
+        SlackReadChannelMessagesInput object containing channel and optional parameters.
+
+    Returns
+    -------
+    dict[str, Any]
+        The raw JSON response returned by Slack.  This is intentionally kept
+        flexible so FastMCP can serialise it to the client as-is.
+
+    Raises
+    ------
+    ValueError
+        If no *token* is supplied and the relevant environment variables are
+        missing as well.
+    """
+
+    resolved_token = _verify_slack_token_exist(input_params)
+
+    client: AsyncWebClient = AsyncWebClient(token=resolved_token)
+
+    response = await client.conversations_history(
+        channel=input_params.channel,
+        limit=input_params.limit,
+        oldest=input_params.oldest,
+        latest=input_params.latest,
+        inclusive=input_params.inclusive,
+    )
+
+    # Slack SDK returns a SlackResponse object whose ``data`` attr is JSON-serialisable.
+    return response.data
+
+
 @mcp.tool("slack_thread_reply")
 async def send_slack_thread_reply(
     input_params: SlackThreadReplyInput,
 ) -> dict[str, Any]:
     """Send one or more messages as replies to a specific thread in a Slack channel.
-=======
-@mcp.tool("slack_read_thread_messages")
-async def read_thread_messages(
-    input_params: SlackReadThreadMessagesInput,
-) -> dict[str, Any]:
-    """Read messages from a specific thread in a given Slack channel.
->>>>>>> 7f6d8870
-
-    Parameters
-    ----------
-    input_params
-<<<<<<< HEAD
+
+    Parameters
+    ----------
+    input_params
         SlackThreadReplyInput object containing channel, thread_ts, texts, and token.
-=======
-        SlackReadThreadMessagesInput object containing channel, thread_ts, token, and limit.
->>>>>>> 7f6d8870
-
-    Returns
-    -------
-    dict[str, Any]
-<<<<<<< HEAD
+
+    Returns
+    -------
+    dict[str, Any]
         A dictionary containing a list of responses under the 'responses' key.
         Each response is the raw JSON returned by Slack for each message posted.
-=======
-        The raw JSON response returned by Slack.  This is intentionally kept
-        flexible so FastMCP can serialise it to the client as-is.
->>>>>>> 7f6d8870
-
-    Raises
-    ------
-    ValueError
-        If no *token* is supplied and the relevant environment variables are
-        missing as well.
-    """
-
-<<<<<<< HEAD
+
+    Raises
+    ------
+    ValueError
+        If no *token* is supplied and the relevant environment variables are
+        missing as well.
+    """
+
     resolved_token: str | None = input_params.token or os.getenv("SLACK_BOT_TOKEN") or os.getenv("SLACK_TOKEN")
     if resolved_token is None:
         raise ValueError(
@@ -137,7 +192,7 @@
     client: AsyncWebClient = AsyncWebClient(token=resolved_token)
 
     responses: List[Dict[str, Any]] = []
-    
+
     # Send each text message as a separate reply to the thread
     for text in input_params.texts:
         response = await client.chat_postMessage(
@@ -149,60 +204,6 @@
 
     # Return a dictionary with the responses list to ensure proper serialization
     return {"responses": responses}
-=======
-    resolved_token = _verify_slack_token_exist(input_params)
-
-    client: AsyncWebClient = AsyncWebClient(token=resolved_token)
-
-    response = await client.conversations_replies(
-        channel=input_params.channel,
-        ts=input_params.thread_ts,
-        limit=input_params.limit,
-    )
-
-    # Slack SDK returns a SlackResponse object whose ``data`` attr is JSON-serialisable.
-    return response.data
-
-
-@mcp.tool("slack_read_channel_messages")
-async def read_slack_channel_messages(
-    input_params: SlackReadChannelMessagesInput,
-) -> dict[str, Any]:
-    """Read messages from the given Slack *channel*.
-
-    Parameters
-    ----------
-    input_params
-        SlackReadChannelMessagesInput object containing channel and optional parameters.
-
-    Returns
-    -------
-    dict[str, Any]
-        The raw JSON response returned by Slack.  This is intentionally kept
-        flexible so FastMCP can serialise it to the client as-is.
-
-    Raises
-    ------
-    ValueError
-        If no *token* is supplied and the relevant environment variables are
-        missing as well.
-    """
-
-    resolved_token = _verify_slack_token_exist(input_params)
-
-    client: AsyncWebClient = AsyncWebClient(token=resolved_token)
-
-    response = await client.conversations_history(
-        channel=input_params.channel,
-        limit=input_params.limit,
-        oldest=input_params.oldest,
-        latest=input_params.latest,
-        inclusive=input_params.inclusive,
-    )
-
-    # Slack SDK returns a SlackResponse object whose ``data`` attr is JSON-serialisable.
-    return response.data
->>>>>>> 7f6d8870
 
 
 # ---------------------------------------------------------------------------
@@ -230,27 +231,6 @@
     )
 
 
-<<<<<<< HEAD
-@mcp.prompt("slack_thread_reply_usage")
-def _slack_thread_reply_usage() -> str:  # noqa: D401 – imperative style acceptable for prompt
-    """Explain when and how to invoke the ``slack_thread_reply`` tool."""
-
-    return (
-        "Use `slack_thread_reply` when you need to send one or more follow-up messages "
-        "as replies to an existing thread in a Slack channel. This is particularly useful for:\n"
-        " • Continuing a conversation in a structured thread.\n"
-        " • Breaking down a complex response into multiple messages.\n"
-        " • Sending updates to a previously initiated conversation.\n"
-        " • Keeping related messages organized in a single thread.\n\n"
-        "Input guidelines:\n"
-        " • **channel** — Slack channel ID (e.g., `C12345678`) or name with `#`.\n"
-        " • **thread_ts** — The timestamp ID of the parent message to reply to.\n"
-        " • **texts** — A list of text messages to send as separate replies to the thread.\n"
-        " • **token** — *Optional.* Provide if the default bot token env var is unavailable.\n\n"
-        "The tool returns a dictionary containing a list of raw JSON responses from Slack (one for each message). "
-        "If any response's `ok` field is `false`, consider that particular message failed "
-        "and surface the corresponding `error` field to the user."
-=======
 @mcp.prompt("slack_read_channel_messages_usage")
 def _slack_read_channel_messages_usage() -> str:  # noqa: D401 – imperative style acceptable for prompt
     """Explain when and how to invoke the ``slack_read_channel_messages`` tool."""
@@ -292,5 +272,26 @@
         "The tool returns the raw JSON response from Slack, containing thread messages under "
         "the `messages` field. If the response's `ok` field is `false`, consider the operation "
         "failed and surface the `error` field to the user."
->>>>>>> 7f6d8870
+    )
+
+
+@mcp.prompt("slack_thread_reply_usage")
+def _slack_thread_reply_usage() -> str:  # noqa: D401 – imperative style acceptable for prompt
+    """Explain when and how to invoke the ``slack_thread_reply`` tool."""
+
+    return (
+        "Use `slack_thread_reply` when you need to send one or more follow-up messages "
+        "as replies to an existing thread in a Slack channel. This is particularly useful for:\n"
+        " • Continuing a conversation in a structured thread.\n"
+        " • Breaking down a complex response into multiple messages.\n"
+        " • Sending updates to a previously initiated conversation.\n"
+        " • Keeping related messages organized in a single thread.\n\n"
+        "Input guidelines:\n"
+        " • **channel** — Slack channel ID (e.g., `C12345678`) or name with `#`.\n"
+        " • **thread_ts** — The timestamp ID of the parent message to reply to.\n"
+        " • **texts** — A list of text messages to send as separate replies to the thread.\n"
+        " • **token** — *Optional.* Provide if the default bot token env var is unavailable.\n\n"
+        "The tool returns a dictionary containing a list of raw JSON responses from Slack (one for each message). "
+        "If any response's `ok` field is `false`, consider that particular message failed "
+        "and surface the corresponding `error` field to the user."
     )