"""Slack MCP server implementation using FastMCP.

This module defines the :pydata:`FastMCP` server instance as well as the first
MCP *tool* for sending a message to a Slack channel.  The implementation follows
PEP 484/585 typing conventions and can be imported directly so that external
applications or test-suites may interact with the exported ``mcp`` instance.
"""

from __future__ import annotations

import os
from typing import Any, Final

from mcp.server.fastmcp import FastMCP
from slack_sdk.web.async_client import AsyncWebClient

__all__: list[str] = [
    "mcp",
    "send_slack_message",
    "read_thread_messages",
    "read_slack_channel_messages",
]

<<<<<<< HEAD
from slack_mcp.model import _BaseInput, SlackPostMessageInput, SlackReadChannelMessagesInput, SlackReadThreadMessagesInput
=======
from slack_mcp.model import (
    SlackPostMessageInput,
    SlackReadChannelMessagesInput,
    SlackReadThreadMessagesInput,
)
>>>>>>> 837ac8fa

# A single FastMCP server instance to be discovered by the MCP runtime.
SERVER_NAME: Final[str] = "SlackMCPServer"

mcp: Final[FastMCP] = FastMCP(name=SERVER_NAME)


async def _verify_slack_token_exist(input_params: _BaseInput) -> str:
    resolved_token: str | None = input_params.token or os.getenv("SLACK_BOT_TOKEN") or os.getenv("SLACK_TOKEN")
    if resolved_token is None:
        raise ValueError(
            "Slack token not found. Provide one via the 'token' argument or set "
            "the SLACK_BOT_TOKEN/SLACK_TOKEN environment variable."
        )
    return resolved_token


@mcp.tool("slack_post_message")
async def send_slack_message(
    input_params: SlackPostMessageInput,
) -> dict[str, Any]:
    """Send *text* to the given Slack *channel*.

    Parameters
    ----------
    input_params
        SlackPostMessageInput object containing channel, text, and token.

    Returns
    -------
    dict[str, Any]
        The raw JSON response returned by Slack.  This is intentionally kept
        flexible so FastMCP can serialise it to the client as-is.

    Raises
    ------
    ValueError
        If no *token* is supplied and the relevant environment variables are
        missing as well.
    """

    resolved_token = await _verify_slack_token_exist(input_params)

    client: AsyncWebClient = AsyncWebClient(token=resolved_token)

    response = await client.chat_postMessage(channel=input_params.channel, text=input_params.text)

    # Slack SDK returns a SlackResponse object whose ``data`` attr is JSON-serialisable.
    return response.data


@mcp.tool("slack_read_thread_messages")
async def read_thread_messages(
    input_params: SlackReadThreadMessagesInput,
) -> dict[str, Any]:
    """Read messages from a specific thread in a given Slack channel.

    Parameters
    ----------
    input_params
        SlackReadThreadMessagesInput object containing channel, thread_ts, token, and limit.

    Returns
    -------
    dict[str, Any]
        The raw JSON response returned by Slack.  This is intentionally kept
        flexible so FastMCP can serialise it to the client as-is.

    Raises
    ------
    ValueError
        If no *token* is supplied and the relevant environment variables are
        missing as well.
    """

    resolved_token = await _verify_slack_token_exist(input_params)

    client: AsyncWebClient = AsyncWebClient(token=resolved_token)

    response = await client.conversations_replies(
        channel=input_params.channel,
        ts=input_params.thread_ts,
        limit=input_params.limit,
    )

    # Slack SDK returns a SlackResponse object whose ``data`` attr is JSON-serialisable.
    return response.data


@mcp.tool("slack_read_channel_messages")
async def read_slack_channel_messages(
    input_params: SlackReadChannelMessagesInput,
) -> dict[str, Any]:
    """Read messages from the given Slack *channel*.

    Parameters
    ----------
    input_params
        SlackReadChannelMessagesInput object containing channel and optional parameters.

    Returns
    -------
    dict[str, Any]
        The raw JSON response returned by Slack.  This is intentionally kept
        flexible so FastMCP can serialise it to the client as-is.

    Raises
    ------
    ValueError
        If no *token* is supplied and the relevant environment variables are
        missing as well.
    """

    resolved_token = await _verify_slack_token_exist(input_params)

    client: AsyncWebClient = AsyncWebClient(token=resolved_token)

    response = await client.conversations_history(
        channel=input_params.channel,
        limit=input_params.limit,
        oldest=input_params.oldest,
        latest=input_params.latest,
        inclusive=input_params.inclusive,
    )

    # Slack SDK returns a SlackResponse object whose ``data`` attr is JSON-serialisable.
    return response.data


# ---------------------------------------------------------------------------
# Guidance prompt for LLMs
# ---------------------------------------------------------------------------


@mcp.prompt("slack_post_message_usage")
def _slack_post_message_usage() -> str:  # noqa: D401 – imperative style acceptable for prompt
    """Explain when and how to invoke the ``slack_post_message`` tool."""

    return (
        "Use `slack_post_message` whenever you need to deliver a textual "
        "notification to a Slack channel on behalf of the user. Typical "
        "scenarios include:\n"
        " • Alerting a team channel about build/deployment status.\n"
        " • Sending reminders or summaries after completing an automated task.\n"
        " • Broadcasting important events (e.g., incident reports, new blog post).\n\n"
        "Input guidelines:\n"
        " • **channel** — Slack channel ID (e.g., `C12345678`) or name with `#`.\n"
        " • **text**    — The plain-text message to post (up to 40 kB).\n"
        " • **token**   — *Optional.* Provide if the default bot token env var is unavailable.\n\n"
        "The tool returns the raw JSON response from Slack. If the response's `ok` field is `false`, "
        "consider the operation failed and surface the `error` field to the user."
    )


@mcp.prompt("slack_read_channel_messages_usage")
def _slack_read_channel_messages_usage() -> str:  # noqa: D401 – imperative style acceptable for prompt
    """Explain when and how to invoke the ``slack_read_channel_messages`` tool."""

    return (
        "Use `slack_read_channel_messages` whenever you need to retrieve message history from a "
        "Slack channel. Typical scenarios include:\n"
        " • Analyzing conversation context or recent discussions.\n"
        " • Monitoring channel activity.\n"
        " • Retrieving important information that was previously shared.\n\n"
        "Input guidelines:\n"
        " • **channel** — Slack channel ID (e.g., `C12345678`) or name with `#`.\n"
        " • **limit**   — *Optional.* Maximum number of messages to return (default: 100, max: 1000).\n"
        " • **oldest**  — *Optional.* Start of time range; Unix timestamp (e.g., `1234567890.123456`).\n"
        " • **latest**  — *Optional.* End of time range; Unix timestamp (e.g., `1234567890.123456`).\n"
        " • **inclusive** — *Optional.* Include messages with timestamps exactly matching oldest/latest.\n"
        " • **token**   — *Optional.* Provide if the default bot token env var is unavailable.\n\n"
        "The tool returns the raw JSON response from Slack. If the response's `ok` field is `false`, "
        "consider the operation failed and surface the `error` field to the user. The response will "
        "include an array of messages in the `messages` field."
    )


@mcp.prompt("slack_read_thread_messages_usage")
def _slack_read_thread_messages_usage() -> str:  # noqa: D401 – imperative style acceptable for prompt
    """Explain when and how to invoke the ``slack_read_thread_messages`` tool."""

    return (
        "Use `slack_read_thread_messages` whenever you need to retrieve messages from a "
        "specific thread in a Slack channel. Typical scenarios include:\n"
        " • Accessing conversation history for analysis or summarization.\n"
        " • Following up on previous discussions or retrieving context.\n"
        " • Monitoring responses to important announcements.\n\n"
        "Input guidelines:\n"
        " • **channel**   — Slack channel ID (e.g., `C12345678`) or name with `#`.\n"
        " • **thread_ts** — Timestamp ID of the parent message that started the thread.\n"
        " • **limit**     — *Optional.* Maximum number of messages to retrieve (default: 100).\n"
        " • **token**     — *Optional.* Provide if the default bot token env var is unavailable.\n\n"
        "The tool returns the raw JSON response from Slack, containing thread messages under "
        "the `messages` field. If the response's `ok` field is `false`, consider the operation "
        "failed and surface the `error` field to the user."
    )<|MERGE_RESOLUTION|>--- conflicted
+++ resolved
@@ -21,15 +21,12 @@
     "read_slack_channel_messages",
 ]
 
-<<<<<<< HEAD
-from slack_mcp.model import _BaseInput, SlackPostMessageInput, SlackReadChannelMessagesInput, SlackReadThreadMessagesInput
-=======
 from slack_mcp.model import (
     SlackPostMessageInput,
     SlackReadChannelMessagesInput,
     SlackReadThreadMessagesInput,
+    _BaseInput,
 )
->>>>>>> 837ac8fa
 
 # A single FastMCP server instance to be discovered by the MCP runtime.
 SERVER_NAME: Final[str] = "SlackMCPServer"
