"""Slack MCP server implementation using FastMCP.

This module defines the :pydata:`FastMCP` server instance as well as the first
MCP *tool* for sending a message to a Slack channel.  The implementation follows
PEP 484/585 typing conventions and can be imported directly so that external
applications or test-suites may interact with the exported ``mcp`` instance.
"""

from __future__ import annotations

import os
from typing import Any, Final

from mcp.server.fastmcp import FastMCP
from slack_sdk.web.async_client import AsyncWebClient

__all__: list[str] = [
    "mcp",
    "send_slack_message",
<<<<<<< HEAD
    "read_thread_messages",
]

from slack_mcp.model import SlackPostMessageInput, SlackReadThreadMessagesInput
=======
    "read_slack_channel_messages",
]

from slack_mcp.model import SlackPostMessageInput, SlackReadChannelMessagesInput
>>>>>>> 652f0ca3

# A single FastMCP server instance to be discovered by the MCP runtime.
SERVER_NAME: Final[str] = "SlackMCPServer"

mcp: Final[FastMCP] = FastMCP(name=SERVER_NAME)


@mcp.tool("slack_post_message")
async def send_slack_message(
    input_params: SlackPostMessageInput,
) -> dict[str, Any]:
    """Send *text* to the given Slack *channel*.

    Parameters
    ----------
    input_params
        SlackPostMessageInput object containing channel, text, and token.

    Returns
    -------
    dict[str, Any]
        The raw JSON response returned by Slack.  This is intentionally kept
        flexible so FastMCP can serialise it to the client as-is.

    Raises
    ------
    ValueError
        If no *token* is supplied and the relevant environment variables are
        missing as well.
    """

    resolved_token: str | None = input_params.token or os.getenv("SLACK_BOT_TOKEN") or os.getenv("SLACK_TOKEN")
    if resolved_token is None:
        raise ValueError(
            "Slack token not found. Provide one via the 'token' argument or set "
            "the SLACK_BOT_TOKEN/SLACK_TOKEN environment variable."
        )

    client: AsyncWebClient = AsyncWebClient(token=resolved_token)

    response = await client.chat_postMessage(channel=input_params.channel, text=input_params.text)

    # Slack SDK returns a SlackResponse object whose ``data`` attr is JSON-serialisable.
    return response.data


<<<<<<< HEAD
@mcp.tool("slack_read_thread_messages")
async def read_thread_messages(
    input_params: SlackReadThreadMessagesInput,
) -> dict[str, Any]:
    """Read messages from a specific thread in a given Slack channel.
=======
@mcp.tool("slack_read_channel_messages")
async def read_slack_channel_messages(
    input_params: SlackReadChannelMessagesInput,
) -> dict[str, Any]:
    """Read messages from the given Slack *channel*.
>>>>>>> 652f0ca3

    Parameters
    ----------
    input_params
<<<<<<< HEAD
        SlackReadThreadMessagesInput object containing channel, thread_ts, token, and limit.
=======
        SlackReadChannelMessagesInput object containing channel and optional parameters.
>>>>>>> 652f0ca3

    Returns
    -------
    dict[str, Any]
        The raw JSON response returned by Slack.  This is intentionally kept
        flexible so FastMCP can serialise it to the client as-is.

    Raises
    ------
    ValueError
        If no *token* is supplied and the relevant environment variables are
        missing as well.
    """

    resolved_token: str | None = input_params.token or os.getenv("SLACK_BOT_TOKEN") or os.getenv("SLACK_TOKEN")
    if resolved_token is None:
        raise ValueError(
            "Slack token not found. Provide one via the 'token' argument or set "
            "the SLACK_BOT_TOKEN/SLACK_TOKEN environment variable."
        )

    client: AsyncWebClient = AsyncWebClient(token=resolved_token)

<<<<<<< HEAD
    response = await client.conversations_replies(
        channel=input_params.channel,
        ts=input_params.thread_ts,
        limit=input_params.limit,
=======
    response = await client.conversations_history(
        channel=input_params.channel,
        limit=input_params.limit,
        oldest=input_params.oldest,
        latest=input_params.latest,
        inclusive=input_params.inclusive,
>>>>>>> 652f0ca3
    )

    # Slack SDK returns a SlackResponse object whose ``data`` attr is JSON-serialisable.
    return response.data


# ---------------------------------------------------------------------------
# Guidance prompt for LLMs
# ---------------------------------------------------------------------------


@mcp.prompt("slack_post_message_usage")
def _slack_post_message_usage() -> str:  # noqa: D401 – imperative style acceptable for prompt
    """Explain when and how to invoke the ``slack_post_message`` tool."""

    return (
        "Use `slack_post_message` whenever you need to deliver a textual "
        "notification to a Slack channel on behalf of the user. Typical "
        "scenarios include:\n"
        " • Alerting a team channel about build/deployment status.\n"
        " • Sending reminders or summaries after completing an automated task.\n"
        " • Broadcasting important events (e.g., incident reports, new blog post).\n\n"
        "Input guidelines:\n"
        " • **channel** — Slack channel ID (e.g., `C12345678`) or name with `#`.\n"
        " • **text**    — The plain-text message to post (up to 40 kB).\n"
        " • **token**   — *Optional.* Provide if the default bot token env var is unavailable.\n\n"
        "The tool returns the raw JSON response from Slack. If the response's `ok` field is `false`, "
        "consider the operation failed and surface the `error` field to the user."
    )


<<<<<<< HEAD
@mcp.prompt("slack_read_thread_messages_usage")
def _slack_read_thread_messages_usage() -> str:  # noqa: D401 – imperative style acceptable for prompt
    """Explain when and how to invoke the ``slack_read_thread_messages`` tool."""

    return (
        "Use `slack_read_thread_messages` whenever you need to retrieve messages from a "
        "specific thread in a Slack channel. Typical scenarios include:\n"
        " • Accessing conversation history for analysis or summarization.\n"
        " • Following up on previous discussions or retrieving context.\n"
        " • Monitoring responses to important announcements.\n\n"
        "Input guidelines:\n"
        " • **channel**   — Slack channel ID (e.g., `C12345678`) or name with `#`.\n"
        " • **thread_ts** — Timestamp ID of the parent message that started the thread.\n"
        " • **limit**     — *Optional.* Maximum number of messages to retrieve (default: 100).\n"
        " • **token**     — *Optional.* Provide if the default bot token env var is unavailable.\n\n"
        "The tool returns the raw JSON response from Slack, containing thread messages under "
        "the `messages` field. If the response's `ok` field is `false`, consider the operation "
        "failed and surface the `error` field to the user."
=======
@mcp.prompt("slack_read_channel_messages_usage")
def _slack_read_channel_messages_usage() -> str:  # noqa: D401 – imperative style acceptable for prompt
    """Explain when and how to invoke the ``slack_read_channel_messages`` tool."""

    return (
        "Use `slack_read_channel_messages` whenever you need to retrieve message history from a "
        "Slack channel. Typical scenarios include:\n"
        " • Analyzing conversation context or recent discussions.\n"
        " • Monitoring channel activity.\n"
        " • Retrieving important information that was previously shared.\n\n"
        "Input guidelines:\n"
        " • **channel** — Slack channel ID (e.g., `C12345678`) or name with `#`.\n"
        " • **limit**   — *Optional.* Maximum number of messages to return (default: 100, max: 1000).\n"
        " • **oldest**  — *Optional.* Start of time range; Unix timestamp (e.g., `1234567890.123456`).\n"
        " • **latest**  — *Optional.* End of time range; Unix timestamp (e.g., `1234567890.123456`).\n"
        " • **inclusive** — *Optional.* Include messages with timestamps exactly matching oldest/latest.\n"
        " • **token**   — *Optional.* Provide if the default bot token env var is unavailable.\n\n"
        "The tool returns the raw JSON response from Slack. If the response's `ok` field is `false`, "
        "consider the operation failed and surface the `error` field to the user. The response will "
        "include an array of messages in the `messages` field."
>>>>>>> 652f0ca3
    )<|MERGE_RESOLUTION|>--- conflicted
+++ resolved
@@ -17,17 +17,11 @@
 __all__: list[str] = [
     "mcp",
     "send_slack_message",
-<<<<<<< HEAD
     "read_thread_messages",
-]
-
-from slack_mcp.model import SlackPostMessageInput, SlackReadThreadMessagesInput
-=======
     "read_slack_channel_messages",
 ]
 
-from slack_mcp.model import SlackPostMessageInput, SlackReadChannelMessagesInput
->>>>>>> 652f0ca3
+from slack_mcp.model import SlackPostMessageInput, SlackReadChannelMessagesInput, SlackReadThreadMessagesInput
 
 # A single FastMCP server instance to be discovered by the MCP runtime.
 SERVER_NAME: Final[str] = "SlackMCPServer"
@@ -74,28 +68,16 @@
     return response.data
 
 
-<<<<<<< HEAD
 @mcp.tool("slack_read_thread_messages")
 async def read_thread_messages(
     input_params: SlackReadThreadMessagesInput,
 ) -> dict[str, Any]:
     """Read messages from a specific thread in a given Slack channel.
-=======
-@mcp.tool("slack_read_channel_messages")
-async def read_slack_channel_messages(
-    input_params: SlackReadChannelMessagesInput,
-) -> dict[str, Any]:
-    """Read messages from the given Slack *channel*.
->>>>>>> 652f0ca3
 
     Parameters
     ----------
     input_params
-<<<<<<< HEAD
         SlackReadThreadMessagesInput object containing channel, thread_ts, token, and limit.
-=======
-        SlackReadChannelMessagesInput object containing channel and optional parameters.
->>>>>>> 652f0ca3
 
     Returns
     -------
@@ -119,19 +101,55 @@
 
     client: AsyncWebClient = AsyncWebClient(token=resolved_token)
 
-<<<<<<< HEAD
     response = await client.conversations_replies(
         channel=input_params.channel,
         ts=input_params.thread_ts,
         limit=input_params.limit,
-=======
+    )
+
+    # Slack SDK returns a SlackResponse object whose ``data`` attr is JSON-serialisable.
+    return response.data
+
+
+@mcp.tool("slack_read_channel_messages")
+async def read_slack_channel_messages(
+    input_params: SlackReadChannelMessagesInput,
+) -> dict[str, Any]:
+    """Read messages from the given Slack *channel*.
+
+    Parameters
+    ----------
+    input_params
+        SlackReadChannelMessagesInput object containing channel and optional parameters.
+
+    Returns
+    -------
+    dict[str, Any]
+        The raw JSON response returned by Slack.  This is intentionally kept
+        flexible so FastMCP can serialise it to the client as-is.
+
+    Raises
+    ------
+    ValueError
+        If no *token* is supplied and the relevant environment variables are
+        missing as well.
+    """
+
+    resolved_token: str | None = input_params.token or os.getenv("SLACK_BOT_TOKEN") or os.getenv("SLACK_TOKEN")
+    if resolved_token is None:
+        raise ValueError(
+            "Slack token not found. Provide one via the 'token' argument or set "
+            "the SLACK_BOT_TOKEN/SLACK_TOKEN environment variable."
+        )
+
+    client: AsyncWebClient = AsyncWebClient(token=resolved_token)
+
     response = await client.conversations_history(
         channel=input_params.channel,
         limit=input_params.limit,
         oldest=input_params.oldest,
         latest=input_params.latest,
         inclusive=input_params.inclusive,
->>>>>>> 652f0ca3
     )
 
     # Slack SDK returns a SlackResponse object whose ``data`` attr is JSON-serialisable.
@@ -163,26 +181,6 @@
     )
 
 
-<<<<<<< HEAD
-@mcp.prompt("slack_read_thread_messages_usage")
-def _slack_read_thread_messages_usage() -> str:  # noqa: D401 – imperative style acceptable for prompt
-    """Explain when and how to invoke the ``slack_read_thread_messages`` tool."""
-
-    return (
-        "Use `slack_read_thread_messages` whenever you need to retrieve messages from a "
-        "specific thread in a Slack channel. Typical scenarios include:\n"
-        " • Accessing conversation history for analysis or summarization.\n"
-        " • Following up on previous discussions or retrieving context.\n"
-        " • Monitoring responses to important announcements.\n\n"
-        "Input guidelines:\n"
-        " • **channel**   — Slack channel ID (e.g., `C12345678`) or name with `#`.\n"
-        " • **thread_ts** — Timestamp ID of the parent message that started the thread.\n"
-        " • **limit**     — *Optional.* Maximum number of messages to retrieve (default: 100).\n"
-        " • **token**     — *Optional.* Provide if the default bot token env var is unavailable.\n\n"
-        "The tool returns the raw JSON response from Slack, containing thread messages under "
-        "the `messages` field. If the response's `ok` field is `false`, consider the operation "
-        "failed and surface the `error` field to the user."
-=======
 @mcp.prompt("slack_read_channel_messages_usage")
 def _slack_read_channel_messages_usage() -> str:  # noqa: D401 – imperative style acceptable for prompt
     """Explain when and how to invoke the ``slack_read_channel_messages`` tool."""
@@ -203,5 +201,25 @@
         "The tool returns the raw JSON response from Slack. If the response's `ok` field is `false`, "
         "consider the operation failed and surface the `error` field to the user. The response will "
         "include an array of messages in the `messages` field."
->>>>>>> 652f0ca3
+    )
+
+
+@mcp.prompt("slack_read_thread_messages_usage")
+def _slack_read_thread_messages_usage() -> str:  # noqa: D401 – imperative style acceptable for prompt
+    """Explain when and how to invoke the ``slack_read_thread_messages`` tool."""
+
+    return (
+        "Use `slack_read_thread_messages` whenever you need to retrieve messages from a "
+        "specific thread in a Slack channel. Typical scenarios include:\n"
+        " • Accessing conversation history for analysis or summarization.\n"
+        " • Following up on previous discussions or retrieving context.\n"
+        " • Monitoring responses to important announcements.\n\n"
+        "Input guidelines:\n"
+        " • **channel**   — Slack channel ID (e.g., `C12345678`) or name with `#`.\n"
+        " • **thread_ts** — Timestamp ID of the parent message that started the thread.\n"
+        " • **limit**     — *Optional.* Maximum number of messages to retrieve (default: 100).\n"
+        " • **token**     — *Optional.* Provide if the default bot token env var is unavailable.\n\n"
+        "The tool returns the raw JSON response from Slack, containing thread messages under "
+        "the `messages` field. If the response's `ok` field is `false`, consider the operation "
+        "failed and surface the `error` field to the user."
     )